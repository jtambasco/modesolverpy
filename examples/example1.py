--- conflicted
+++ resolved
@@ -4,13 +4,8 @@
 
 # All units are relative.  [um] were chosen in this case.
 
-<<<<<<< HEAD
 x_step = 0.02
 y_step = 0.02
-=======
-x_step = 0.008
-y_step = 0.008
->>>>>>> fdf1864a
 wg_height = 0.4
 wg_width = 0.5
 wg_gaps = .5
@@ -29,66 +24,34 @@
 
 assert not (angle and side_base_length), "Please enter either an angle, or the length of each triangular side of the waveguide."
 
-<<<<<<< HEAD
-# Simple uncomment the desired structure.
-structure = st.RidgeWaveguide(x_step,
-                              y_step,
-                              wg_height,
-                              wg_width,
-                              sub_height,
-                              sub_width,
-                              clad_height,
-                              n_sub,
-                              n_wg,
-                              angle,
-                              side_base_length,
-                              n_clad,
-                              film_thickness)
+# Simply uncomment the desired structure.
+ structure = st.RidgeWaveguide(x_step,
+                               y_step,
+                               wg_height,
+                               wg_width,
+                               sub_height,
+                               sub_width,
+                               clad_height,
+                               n_sub,
+                               n_wg,
+                               angle,
+                               side_base_length,
+                               n_clad,
+                               film_thickness)
 
-# structure = st.WgArray(x_step,
-#                         y_step,
-#                         wg_height,
-#                         wg_widths,
-#                         wg_gaps,
-#                         sub_height,
-#                         sub_width,
-#                         clad_height,
-#                         n_sub,
-#                         n_wg,
-#                         angle,
-#                         side_base_length,
-#                         n_clad)
-=======
-# Simply uncomment the desired structure.
-# structure = st.RidgeWaveguide(x_step,
-#                               y_step,
-#                               wg_height,
-#                               wg_width,
-#                               sub_height,
-#                               sub_width,
-#                               clad_height,
-#                               n_sub,
-#                               n_wg,
-#                               angle,
-#                               side_base_length,
-#                               n_clad,
-#                               film_thickness)
-
-structure = st.WgArray(x_step,
-                        y_step,
-                        wg_height,
-                        wg_widths,
-                        wg_gaps,
-                        sub_height,
-                        sub_width,
-                        clad_height,
-                        n_sub,
-                        n_wg,
-                        angle,
-                        side_base_length,
-                        n_clad)
->>>>>>> fdf1864a
-
+#structure = st.WgArray(x_step,
+#                        y_step,
+#                        wg_height,
+#                        wg_widths,
+#                        wg_gaps,
+#                        sub_height,
+#                        sub_width,
+#                        clad_height,
+#                        n_sub,
+#                        n_wg,
+#                        angle,
+#                        side_base_length,
+#                        n_clad)
 
 structure.write_to_file('example_structure_1.dat')
 
