--- conflicted
+++ resolved
@@ -88,164 +88,36 @@
     def n_func(self):
         return interpolate.interp2d(self.x, self.y, self.n)
 
-<<<<<<< HEAD
     def _add_triangular_sides(self, xy_mask, trap_len, y_top_right, y_bot_left, x_top_right, x_bot_left, n_material):
 
         num_x_iterations = round(trap_len/self.x_step)
         y_per_iteration = round(self.y_pts / num_x_iterations)
 
         lhs_x_start_index = round(x_bot_left/ self.x_step)
-        rhs_x_stop_index = round((x_top_right)/ self.x_step) + 1
+        rhs_x_stop_index = round(x_top_right/ self.x_step) + 1
 
         for i, _ in enumerate(xy_mask):
-            xy_mask[(i)][0:lhs_x_start_index] = False
-            xy_mask[(i)][lhs_x_start_index:rhs_x_stop_index] = True
+            xy_mask[i][0:lhs_x_start_index] = False
+            xy_mask[i][lhs_x_start_index:rhs_x_stop_index] = True
 
             if i % y_per_iteration == 0:
                 lhs_x_start_index -= 1
                 rhs_x_stop_index += 1
 
         self.n[xy_mask] = n_material
-=======
-
-    def _nxt_piece(self, x_mask, y_mask, n_material, m, num_y = 0):
-
-        x_done = False
-        count = 0
-        for i in range(0, len(x_mask)):
-            if x_mask[i]:
-                j = i
-                count += 1
-
-        if count < 2:
-            x_mask[j] = False
-            x_done = True
-
-        for i in range(0,len(x_mask)):
-            if i < len(x_mask) + 1 and x_mask[m * i] and x_mask[m * (i + 1)]:
-                if x_mask[m * (i + 1)] and x_mask[m * (i + 1)]:
-                    x_mask[m * i] = False
-                    break
-
-        i = 1
-        g = 0
-        found = False
-        while i < len(y_mask) and not found:
-            if i < len(y_mask) - 1 and y_mask[-i] and not y_mask[-(i + 1)]:
-                while g + i < len(y_mask) and g < num_y + 1:
-                    y_mask[-(i + g)] = True
-                    found = True
-                    g += 1
-            i += 1
-
-        if count > 1:
-            xy_mask = np.kron(y_mask, x_mask).reshape((y_mask.size, x_mask.size))
-            self.n[xy_mask] = n_material
-            self._nxt_piece(x_mask, y_mask, n_material, m, num_y)
-        else:
-            xy_mask = np.kron(y_mask, x_mask).reshape((y_mask.size, x_mask.size))
-            self.n[xy_mask] = n_material
-            return self.n
-
-    def _right_diagonal(self, x_top_right, x_mask, y_mask, trap_len, n_material):
-
-        x_done = False
-        iterations = trap_len/self.x_step
-
-        i = 0
-        g = 0
-        while i < len(x_mask) and not x_done:
-            if i * self.x_step > x_top_right + trap_len:
-                x_done = True
-
-            if i * self.x_step > x_top_right and i * self.x_step < x_top_right + trap_len and not x_done:
-                for g in range(0, int(iterations) + 1):
-                    x_mask[i] = True
-                    i += 1
-                    x_done = True
-            i += 1
-
-        num_x = 0
-        for i in range(0, len(x_mask)):
-            if x_mask[i]:
-                num_x += 1
-
-        num_y = len(y_mask)
-        num_y_per_round = num_y / num_x
-        num_y_per_round = int(num_y_per_round) + 1
-
-        y_mask[-1] = True
+        return self.n
+
+    def add_material(self, x_bot_left, y_bot_left, x_top_right, y_top_right,
+                     n_material, trap_len = 0):
+
+        x_mask = np.logical_and(x_bot_left<=self.x, self.x<=x_top_right)
+        y_mask = np.logical_and(y_bot_left<=self.y, self.y<=y_top_right)
 
         xy_mask = np.kron(y_mask, x_mask).reshape((y_mask.size, x_mask.size))
         self.n[xy_mask] = n_material
 
-        self._nxt_piece(x_mask, y_mask, n_material, -1, num_y_per_round)
-
-        return self.n
-
-    def _left_diagonal(self, x_bot_left, x_mask, y_mask, trap_len, n_material):
-
-        x_done = False
-        iterations = trap_len/self.x_step
-
-        i = 0
-        g = 0
-        while i < len(x_mask) and not x_done:
-            if i * self.x_step > x_bot_left:
-                x_done = True
-
-            if i * self.x_step > x_bot_left - trap_len and i*self.x_step < x_bot_left and not x_done:
-                for g in range(0, int(iterations) + 1):
-                    x_mask[i] = True
-                    i += 1
-                    x_done = True
-            i += 1
-
-        num_x = 0
-        for i in range(0, len(x_mask)):
-            if x_mask[i]:
-                num_x += 1
-
-        num_y = len(y_mask)
-        num_y_per_round = num_y / num_x
-        num_y_per_round = int(num_y_per_round) + 1
-
-        y_mask[-1] = True
-
-        xy_mask = np.kron(y_mask, x_mask).reshape((y_mask.size, x_mask.size))
-        self.n[xy_mask] = n_material
-
-        self._nxt_piece(x_mask, y_mask, n_material, 1, num_y_per_round)
->>>>>>> fdf1864a
-        return self.n
-
-    def add_material(self, x_bot_left, y_bot_left, x_top_right, y_top_right,
-                     n_material, trap_len = 0):
-
-        x_mask = np.logical_and(x_bot_left<=self.x, self.x<=x_top_right)
-        y_mask = np.logical_and(y_bot_left<=self.y, self.y<=y_top_right)
-
-        xy_mask = np.kron(y_mask, x_mask).reshape((y_mask.size, x_mask.size))
-        self.n[xy_mask] = n_material
-
         if trap_len:
-<<<<<<< HEAD
             self._add_triangular_sides(xy_mask,trap_len, y_top_right, y_bot_left, x_top_right, x_bot_left, n_material)
-=======
-            for i in range(0, len(x_mask)):
-                x_mask[i] = False
-            for i in range(0, len(y_mask)):
-                y_mask[i] = False
-
-            self._left_diagonal(x_bot_left, x_mask, y_mask, trap_len, n_material)
-
-            for i in range(0, len(x_mask)):
-                x_mask[i] = False
-            for i in range(0, len(y_mask)):
-                y_mask[i] = False
-
-            self._right_diagonal(x_top_right, x_mask, y_mask, trap_len, n_material)
->>>>>>> fdf1864a
 
         return self.n
 
@@ -348,8 +220,4 @@
 
     def add_material(self, x_min, x_max, n, trap_len = 0):
         Structure.add_material(self, x_min, self.y_min, x_max, self.y_max, n, trap_len)
-<<<<<<< HEAD
         return self.n
-=======
-        return self.n
->>>>>>> fdf1864a
